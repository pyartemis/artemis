from abc import abstractmethod, ABC
<<<<<<< HEAD
from typing import Optional
=======
>>>>>>> dc512f29

import pandas as pd
import numpy as np

from artemis.utilities.domain import VisualizationType
from artemis.utilities.exceptions import MethodNotFittedException
from artemis.visualizer._configuration import VisualizationConfigurationProvider
from artemis.visualizer._visualizer import Visualizer


class FeatureInteractionMethod(ABC):
    """Abstract base class for interaction methods. This class should not be used directly. Use derived classes instead.

    Attributes:
        method  (str) -- name of interaction method
        visualizer (Visualizer) -- automatically created on the basis of a method and used to create visualizations
        variable_importance (pd.DataFrame) -- variable importance values 
        ovo (pd.DataFrame) -- one versus one variable interaction values 
        X_sampled (pd.DataFrame) -- data used to calculate interactions
        features_included  (List[str]) -- list of features that will be used during interactions calculation, if None is passed, all features will be used
    """

    def __init__(self, method: str, random_state: Optional[int] = None):
        self.method = method
        self.visualizer = Visualizer(method, VisualizationConfigurationProvider.get(method))
        self.variable_importance = None
        self.ovo = None
        self.X_sampled = None
        self.features_included = None
        self.random_state = random_state
        self.random_generator = np.random.default_rng(random_state)

    @property
    @abstractmethod
    def interactions_ascending_order(self):
        ...

    @property
    def _compare_ovo(self):
        if self.ovo is None:
            raise MethodNotFittedException(self.method)
        return self.ovo.sort_values(self.method, ascending=self.interactions_ascending_order, ignore_index=True)

    @property
    @abstractmethod
    def interactions_ascending_order(self):
        ...

    @property
    def _compare_ovo(self):
        if self.ovo is None:
            raise MethodNotFittedException(self.method)
        return self.ovo.sort_values(self.method, ascending=self.interactions_ascending_order, ignore_index=True)

    @abstractmethod
    def fit(self, model, X: pd.DataFrame, **kwargs):
        """
        Base abstract method for calculating feature interaction method values.

        Parameters:
            model:  model for which interactions will be extracted. Must have implemented `predict` method
            X:  data used to calculate interactions
            **kwargs:   parameters specific to a given feature interaction method

        Returns:
            object: None
        """
        ...

    def plot(self, vis_type: str = VisualizationType.HEATMAP, title: str = "default", figsize: tuple = (8, 6), show: bool = True, **kwargs):
        """Plots interactions
        
        Parameters:
            vis_type (str) -- type of visualization, one of ['heatmap', 'bar_chart', 'graph', 'summary']
            title (str) -- title of plot, default is 'default' which means that title will be automatically generated for selected visualization type
            figsize (tuple) -- size of figure
            show (bool) -- whether to show plot
            **kwargs: additional arguments for plot 
        """
        if self.ovo is None:
            raise MethodNotFittedException(self.method)

        self.visualizer.plot(self.ovo,
                             vis_type,
                             variable_importance=self.variable_importance,
                             title=title,
                             figsize=figsize,
                             show=show,
                             interactions_ascending_order=self.interactions_ascending_order,
                             **kwargs)


    def interaction_value(self, f1: str, f2: str):

        if self._compare_ovo is None:
            raise MethodNotFittedException(self.method)

        return self._compare_ovo[
            ((self._compare_ovo["Feature 1"] == f1) & (self._compare_ovo["Feature 2"] == f2)) |
            ((self._compare_ovo["Feature 1"] == f2) & (self._compare_ovo["Feature 2"] == f1))
            ][self.method].values[0]<|MERGE_RESOLUTION|>--- conflicted
+++ resolved
@@ -1,33 +1,29 @@
-from abc import abstractmethod, ABC
-<<<<<<< HEAD
-from typing import Optional
-=======
->>>>>>> dc512f29
+from abc import abstractmethod
 
 import pandas as pd
 import numpy as np
 
-from artemis.utilities.domain import VisualizationType
+from artemis.utilities.domain import VisualisationType
 from artemis.utilities.exceptions import MethodNotFittedException
-from artemis.visualizer._configuration import VisualizationConfigurationProvider
-from artemis.visualizer._visualizer import Visualizer
+from artemis.visualisation.configuration import VisualisationConfigurationProvider
+from artemis.visualisation.visualisator import Visualizator
 
 
-class FeatureInteractionMethod(ABC):
+class FeatureInteractionMethod:
     """Abstract base class for interaction methods. This class should not be used directly. Use derived classes instead.
 
-    Attributes:
-        method  (str) -- name of interaction method
-        visualizer (Visualizer) -- automatically created on the basis of a method and used to create visualizations
-        variable_importance (pd.DataFrame) -- variable importance values 
-        ovo (pd.DataFrame) -- one versus one variable interaction values 
-        X_sampled (pd.DataFrame) -- data used to calculate interactions
-        features_included  (List[str]) -- list of features that will be used during interactions calculation, if None is passed, all features will be used
+        Attributes:
+            method              [str], name of interaction method
+            visualisation       [Visualisation], automatically created on the basis of a method and used to create visualisations
+            variable_importance [pd.DataFrame], object that stores variable importance values after fitting
+            ovo                 [pd.DataFrame], stores one versus one variable interaction values after fitting
+            X_sampled           [pd.DataFrame], data used to calculate interactions
+            features_included   [List[str]], list of features that will be used during interactions calculation, if None is passed, all features will be used
     """
 
     def __init__(self, method: str, random_state: Optional[int] = None):
         self.method = method
-        self.visualizer = Visualizer(method, VisualizationConfigurationProvider.get(method))
+        self.visualisation = Visualizator(method, VisualisationConfigurationProvider.get(method))
         self.variable_importance = None
         self.ovo = None
         self.X_sampled = None
@@ -45,11 +41,6 @@
         if self.ovo is None:
             raise MethodNotFittedException(self.method)
         return self.ovo.sort_values(self.method, ascending=self.interactions_ascending_order, ignore_index=True)
-
-    @property
-    @abstractmethod
-    def interactions_ascending_order(self):
-        ...
 
     @property
     def _compare_ovo(self):
