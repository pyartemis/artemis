from abc import abstractmethod

import pandas as pd

from artemis.utilities.domain import VisualisationType
from artemis.utilities.exceptions import MethodNotFittedException
from artemis.visualisation.configuration import VisualisationConfigurationProvider
from artemis.visualisation.visualisation import Visualisation


class FeatureInteractionMethod:
    def __init__(self, method: str):
        self.method = method
        self.visualisation = Visualisation(method, VisualisationConfigurationProvider.get(method))
        self.variable_importance = None
        self.ovo = None
        self.X_sampled = None
        self.features_included = None

    @abstractmethod
    def fit(self, model, X: pd.DataFrame, **kwargs):
        ...

    def plot(self, vis_type: str = VisualisationType.SUMMARY):
<<<<<<< HEAD
        if self.ovo is None:
            raise MethodNotFittedException(self.method)

        self.visualisation.plot(self.ovo, vis_type)

    def interaction_value(self, f1: str, f2: str):

        if self.ovo is None:
            raise MethodNotFittedException(self.method)

        return self.ovo[
            ((self.ovo["Feature 1"] == f1) & (self.ovo["Feature 2"] == f2)) |
            ((self.ovo["Feature 1"] == f2) & (self.ovo["Feature 2"] == f1))
            ][self.method].values[0]

    def sorted_ovo(self):
        if self.ovo is None:
            raise MethodNotFittedException(self.method)

        return self.ovo.sort_values(by=self.method, ascending=False, ignore_index=True)
=======
        assert self.ovo is not None, "Before executing plot() method, fit() must be executed!"
        self.visualisation.plot(self.ovo, vis_type, variable_importance=self.variable_importance)
>>>>>>> fb807359
<|MERGE_RESOLUTION|>--- conflicted
+++ resolved
@@ -22,7 +22,6 @@
         ...
 
     def plot(self, vis_type: str = VisualisationType.SUMMARY):
-<<<<<<< HEAD
         if self.ovo is None:
             raise MethodNotFittedException(self.method)
 
@@ -42,8 +41,4 @@
         if self.ovo is None:
             raise MethodNotFittedException(self.method)
 
-        return self.ovo.sort_values(by=self.method, ascending=False, ignore_index=True)
-=======
-        assert self.ovo is not None, "Before executing plot() method, fit() must be executed!"
-        self.visualisation.plot(self.ovo, vis_type, variable_importance=self.variable_importance)
->>>>>>> fb807359
+        return self.ovo.sort_values(by=self.method, ascending=False, ignore_index=True)