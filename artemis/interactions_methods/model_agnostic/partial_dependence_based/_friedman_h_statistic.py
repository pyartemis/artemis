--- conflicted
+++ resolved
@@ -39,15 +39,7 @@
         super().fit(model, X, n, features, show_progress, self._pdp_cache)
         self.ova = self._ova(self.predict_function, self.model, self.X_sampled, show_progress, self.features_included)
 
-<<<<<<< HEAD
-    def plot(self, vis_type: str = VisualisationType.HEATMAP, figsize: tuple = (8, 6), show: bool = True):
-        assert self.ovo is not None and self.ova is not None, "Before executing plot() method, fit() must be executed!"
-
-        self.visualisation.plot(self.ovo, vis_type, self.ova, self.variable_importance, figsize=figsize, show=show)
-
-    def _ova(self, predict_function, model, X: pd.DataFrame, progress: bool, features: List[str]) -> pd.DataFrame:
-=======
-    def plot(self, vis_type: str = VisualisationType.SUMMARY):
+    def plot(self, vis_type: str = VisualisationType.HEATMAP, figsize: tuple = (8, 6), show: bool = True ):
         """
         See `plot` documentation in `PartialDependenceBasedMethod`.
         Additionally, it passes one vs all feature interaction profile to the visualiser class, to be included
@@ -56,9 +48,9 @@
         if self.ova is None:
             raise MethodNotFittedException(self.method)
 
-        self.visualisation.plot(self.ovo, vis_type, self.ova, variable_importance=self.variable_importance)
+        self.visualisation.plot(self.ovo, vis_type, self.ova, variable_importance=self.variable_importance, figsize=figsize, show=show)
 
-    def _ova(self, model, X: pd.DataFrame, progress: bool, features: List[str]) -> pd.DataFrame:
+    def _ova(self, predict_function, model, X: pd.DataFrame, progress: bool, features: List[str]) -> pd.DataFrame:
         """
         Calculate interaction values between distinguished feature and all other features.
         Args:
@@ -71,7 +63,6 @@
             object: features and their corresponding OVA (One Vs All) feature interaction values
 
         """
->>>>>>> d68161b9
         h_stat_one_vs_all = [
             [column, self._calculate_i_versus(predict_function, model, X, column, remove_element(X.columns, column))]
             for column in tqdm(features, desc=ProgressInfoLog.CALC_OVA, disable=not progress)
@@ -81,12 +72,8 @@
             by=InteractionMethod.H_STATISTIC, ascending=False, ignore_index=True
         )
 
-<<<<<<< HEAD
     def _calculate_i_versus(self, predict_function, model, X_sampled: pd.DataFrame, i: str, versus: List[str]) -> float:
-=======
-    def _calculate_i_versus(self, model, X_sampled: pd.DataFrame, i: str, versus: List[str]) -> float:
         """Friedmann H-statistic feature interaction specifics can be found in https://arxiv.org/pdf/0811.1679.pdf"""
->>>>>>> d68161b9
         pd_i_list = np.array([])
         pd_versus_list = np.array([])
         pd_i_versus_list = np.array([])
