from dataclasses import dataclass
from typing import List

from artemis.utilities.domain import InteractionMethod, VisualisationType
from artemis.utilities.exceptions import MethodNotSupportedException


@dataclass
class InteractionGraphConfiguration:
    MAX_EDGE_WIDTH: int = 20
    N_HIGHEST_WITH_LABELS: int = 5
    FONT_COLOR: str = "#3B1F2B"
    FONT_WEIGHT: str = "bold"
    FONT_SIZE: int = 10
    EDGE_COLOR: str = "#FFA500"
    EDGE_COLOR_POS: str = "#24E9D0"
    EDGE_COLOR_NEG: str = "#DB162F"
    NODE_COLOR: str = "#DBDFAC"
    NODE_SIZE: int = 1800
    TITLE: str = "Interaction graph"
    MIN_RELEVANT_INTERACTION: float = 0.05


@dataclass
class InteractionMatrixConfiguration:
    TITLE: str = "Interaction matrix"
    INTERACTION_COLOR_MAP: str = "crest"
    IMPORTANCE_COLOR_MAP: str = "flare"


@dataclass
class InteractionVersusAllConfiguration:
    TITLE: str = "Interaction with all other features"
    N_HIGHEST: int = 5

@dataclass
class InteractionVersusOneConfiguration:
    TITLE: str = "Pair interactions"
    N_HIGHEST: int = 10

class VisualisationConfigurationProvider:
    accepted_visualisations = {
        InteractionMethod.H_STATISTIC: [VisualisationType.SUMMARY, VisualisationType.INTERACTION_GRAPH,
                                        VisualisationType.BAR_CHART_OVA, VisualisationType.BAR_CHART_OVO,
                                        VisualisationType.HEATMAP],
        InteractionMethod.PERFORMANCE_BASED: [VisualisationType.SUMMARY, VisualisationType.INTERACTION_GRAPH,
                                              VisualisationType.BAR_CHART_OVO, VisualisationType.HEATMAP],
        InteractionMethod.VARIABLE_INTERACTION: [VisualisationType.SUMMARY, VisualisationType.INTERACTION_GRAPH,
<<<<<<< HEAD
                                                VisualisationType.BAR_CHART_OVO, VisualisationType.HEATMAP],
        InteractionMethod.SPLIT_SCORE: [VisualisationType.SUMMARY, VisualisationType.INTERACTION_GRAPH,
                                        VisualisationType.BAR_CHART_OVO, VisualisationType.HEATMAP]
=======
                                                 VisualisationType.HEATMAP],
        InteractionMethod.CONDITIONAL_MINIMAL_DEPTH: [VisualisationType.SUMMARY, VisualisationType.INTERACTION_GRAPH,
                                                      VisualisationType.HEATMAP],
        InteractionMethod.SPLIT_SCORE: [VisualisationType.SUMMARY, VisualisationType.INTERACTION_GRAPH,
                                        VisualisationType.HEATMAP]
>>>>>>> d68161b9
    }

    @classmethod
    def get(cls, method: str):
        if method == InteractionMethod.H_STATISTIC:
            return cls._h_stat_config()
        elif method == InteractionMethod.VARIABLE_INTERACTION:
            return cls._var_inter_config()
        elif method == InteractionMethod.PERFORMANCE_BASED:
            return cls._perf_based_config()
        elif method == InteractionMethod.SPLIT_SCORE:
            return cls._split_score_config()
        elif method == InteractionMethod.CONDITIONAL_MINIMAL_DEPTH:
            return cls._cond_depth_config()
        else:
            raise MethodNotSupportedException(method)

    @classmethod
    def _h_stat_config(cls):
        return VisualisationConfiguration(
            accepted_visualisations=cls.accepted_visualisations[InteractionMethod.H_STATISTIC])

    @classmethod
    def _var_inter_config(cls):
        return VisualisationConfiguration(
            accepted_visualisations=cls.accepted_visualisations[InteractionMethod.VARIABLE_INTERACTION])

    @classmethod
    def _perf_based_config(cls):
        graph_config = InteractionGraphConfiguration()
        graph_config.MIN_RELEVANT_INTERACTION = 0.1

        return VisualisationConfiguration(
            accepted_visualisations=cls.accepted_visualisations[InteractionMethod.PERFORMANCE_BASED],
            interaction_graph=graph_config)

    @classmethod
    def _split_score_config(cls):
        graph_config = InteractionGraphConfiguration()
        graph_config.MIN_RELEVANT_INTERACTION = 0.1

        return VisualisationConfiguration(
            accepted_visualisations=cls.accepted_visualisations[InteractionMethod.SPLIT_SCORE],
            interaction_graph=graph_config)

    @classmethod
    def _cond_depth_config(cls):

        graph_config = InteractionGraphConfiguration()
        graph_config.MIN_RELEVANT_INTERACTION = 0.6
        graph_config.MAX_EDGE_WIDTH = 3

        return VisualisationConfiguration(
            accepted_visualisations=cls.accepted_visualisations[InteractionMethod.CONDITIONAL_MINIMAL_DEPTH],
            interaction_graph=graph_config
        )


@dataclass
class VisualisationConfiguration:
    accepted_visualisations: List[str]
    interaction_graph: InteractionGraphConfiguration = InteractionGraphConfiguration()
    interaction_matrix: InteractionMatrixConfiguration = InteractionMatrixConfiguration()
    interaction_bar_chart_ova: InteractionVersusAllConfiguration = InteractionVersusAllConfiguration()
    interaction_bar_chart_ovo: InteractionVersusOneConfiguration = InteractionVersusOneConfiguration()<|MERGE_RESOLUTION|>--- conflicted
+++ resolved
@@ -46,17 +46,11 @@
         InteractionMethod.PERFORMANCE_BASED: [VisualisationType.SUMMARY, VisualisationType.INTERACTION_GRAPH,
                                               VisualisationType.BAR_CHART_OVO, VisualisationType.HEATMAP],
         InteractionMethod.VARIABLE_INTERACTION: [VisualisationType.SUMMARY, VisualisationType.INTERACTION_GRAPH,
-<<<<<<< HEAD
                                                 VisualisationType.BAR_CHART_OVO, VisualisationType.HEATMAP],
+        InteractionMethod.CONDITIONAL_MINIMAL_DEPTH: [VisualisationType.SUMMARY, VisualisationType.INTERACTION_GRAPH,
+                                                      VisualisationType.BAR_CHART_OVO, VisualisationType.HEATMAP],
         InteractionMethod.SPLIT_SCORE: [VisualisationType.SUMMARY, VisualisationType.INTERACTION_GRAPH,
-                                        VisualisationType.BAR_CHART_OVO, VisualisationType.HEATMAP]
-=======
-                                                 VisualisationType.HEATMAP],
-        InteractionMethod.CONDITIONAL_MINIMAL_DEPTH: [VisualisationType.SUMMARY, VisualisationType.INTERACTION_GRAPH,
-                                                      VisualisationType.HEATMAP],
-        InteractionMethod.SPLIT_SCORE: [VisualisationType.SUMMARY, VisualisationType.INTERACTION_GRAPH,
-                                        VisualisationType.HEATMAP]
->>>>>>> d68161b9
+                                                VisualisationType.BAR_CHART_OVO, VisualisationType.HEATMAP]
     }
 
     @classmethod
