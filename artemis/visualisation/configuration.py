from dataclasses import dataclass
from typing import List

from artemis.utilities.domain import InteractionMethod, VisualisationType
from artemis.utilities.exceptions import MethodNotSupportedException


@dataclass
class InteractionGraphConfiguration:
    MAX_EDGE_WIDTH: int = 20
    N_HIGHEST_WITH_LABELS: int = 5
    FONT_COLOR: str = "#3B1F2B"
    FONT_WEIGHT: str = "bold"
    FONT_SIZE: int = 10
<<<<<<< HEAD
    EDGE_COLOR: str = "#FFA500"
    NODE_COLOR: str = "#000080"
    NODE_SIZE: int = 1500
=======
    EDGE_COLOR_POS: str = "#24E9D0"
    EDGE_COLOR_NEG: str = "#DB162F"
    NODE_COLOR: str = "#DBDFAC"
    NODE_SIZE: int = 1800
>>>>>>> fb807359
    TITLE: str = "Interaction graph"
    MIN_RELEVANT_INTERACTION: float = 0.05


@dataclass
class InteractionMatrixConfiguration:
    TITLE: str = "Interaction matrix"
    COLOR_MAP: str = "crest"


@dataclass
class InteractionVersusAllConfiguration:
    TITLE: str = "Interaction with all other features"
    N_HIGHEST: int = 5


class VisualisationConfigurationProvider:
    accepted_visualisations = {
        InteractionMethod.H_STATISTIC: [VisualisationType.SUMMARY, VisualisationType.INTERACTION_GRAPH,
                                        VisualisationType.BAR_CHART,
                                        VisualisationType.HEATMAP],
        InteractionMethod.PERFORMANCE_BASED: [VisualisationType.SUMMARY, VisualisationType.INTERACTION_GRAPH,
                                              VisualisationType.HEATMAP],
        InteractionMethod.VARIABLE_INTERACTION: [VisualisationType.SUMMARY, VisualisationType.INTERACTION_GRAPH,
                                                 VisualisationType.HEATMAP],
        InteractionMethod.SPLIT_SCORE: [VisualisationType.SUMMARY, VisualisationType.INTERACTION_GRAPH,
                                                 VisualisationType.HEATMAP]
    }

    @classmethod
    def get(cls, method: str):
        if method == InteractionMethod.H_STATISTIC:
            return cls._h_stat_config()
        elif method == InteractionMethod.VARIABLE_INTERACTION:
            return cls._var_inter_config()
        elif method == InteractionMethod.PERFORMANCE_BASED:
            return cls._perf_based_config()
        elif method == InteractionMethod.SPLIT_SCORE:
            return cls._split_score_config()
        else:
            raise MethodNotSupportedException(method)

    @classmethod
    def _h_stat_config(cls):
        return VisualisationConfiguration(accepted_visualisations=cls.accepted_visualisations[InteractionMethod.H_STATISTIC])

    @classmethod
    def _var_inter_config(cls):
        return VisualisationConfiguration(
            accepted_visualisations=cls.accepted_visualisations[InteractionMethod.VARIABLE_INTERACTION])

    @classmethod
    def _perf_based_config(cls):
        graph_config = InteractionGraphConfiguration()
        graph_config.MIN_RELEVANT_INTERACTION = 0.1

        return VisualisationConfiguration(
            accepted_visualisations=cls.accepted_visualisations[InteractionMethod.PERFORMANCE_BASED],
            interaction_graph=graph_config)
    
    @classmethod
    def _split_score_config(cls):
        graph_config = InteractionGraphConfiguration()
        graph_config.MIN_RELEVANT_INTERACTION = 0.1

        return VisualisationConfiguration(
            accepted_visualisations=cls.accepted_visualisations[InteractionMethod.SPLIT_SCORE],
            interaction_graph=graph_config)

@dataclass
class VisualisationConfiguration:
    accepted_visualisations: List[str]
    interaction_graph: InteractionGraphConfiguration = InteractionGraphConfiguration()
    interaction_matrix: InteractionMatrixConfiguration = InteractionMatrixConfiguration()
    interaction_bar_chart: InteractionVersusAllConfiguration = InteractionVersusAllConfiguration()<|MERGE_RESOLUTION|>--- conflicted
+++ resolved
@@ -12,16 +12,10 @@
     FONT_COLOR: str = "#3B1F2B"
     FONT_WEIGHT: str = "bold"
     FONT_SIZE: int = 10
-<<<<<<< HEAD
-    EDGE_COLOR: str = "#FFA500"
-    NODE_COLOR: str = "#000080"
-    NODE_SIZE: int = 1500
-=======
     EDGE_COLOR_POS: str = "#24E9D0"
     EDGE_COLOR_NEG: str = "#DB162F"
     NODE_COLOR: str = "#DBDFAC"
     NODE_SIZE: int = 1800
->>>>>>> fb807359
     TITLE: str = "Interaction graph"
     MIN_RELEVANT_INTERACTION: float = 0.05
 
