--- conflicted
+++ resolved
@@ -3,7 +3,8 @@
 import networkx as nx
 import pandas as pd
 import seaborn as sns
-from matplotlib import gridspec, pyplot as plt
+from matplotlib import gridspec
+from matplotlib import pyplot as plt
 
 from artemis.utilities.domain import VisualisationType
 from artemis.utilities.exceptions import VisualisationNotSupportedException
@@ -24,60 +25,42 @@
     def accepts(self, vis_type: str) -> bool:
         return vis_type in self.vis_config.accepted_visualisations
 
-<<<<<<< HEAD
     def plot(self,
              ovo: pd.DataFrame,
              vis_type: str,
              ova: Optional[pd.DataFrame] = None,
              feature_column_name_1: str = "Feature 1", feature_column_name_2: str = "Feature 2",
-             directed: bool = False):
-=======
-    def plot(self, ovo: pd.DataFrame, vis_type: str, ova: Optional[pd.DataFrame] = None,
+             directed: bool = False,
              variable_importance: Optional[pd.DataFrame] = None):
->>>>>>> 2cb82e25
 
         if not self.accepts(vis_type):
             raise VisualisationNotSupportedException(self.method, vis_type)
 
         if vis_type == VisualisationType.SUMMARY:
-<<<<<<< HEAD
-            self.plot_summary(ovo, ova, f1_name=feature_column_name_1, f2_name=feature_column_name_2, directed=directed)
+            self.plot_summary(ovo, variable_importance, ova, f1_name=feature_column_name_1,
+                              f2_name=feature_column_name_2, directed=directed)
         elif vis_type == VisualisationType.INTERACTION_GRAPH:
-            self.plot_interaction_graph(ovo, f1_name=feature_column_name_1, f2_name=feature_column_name_2,
+            self.plot_interaction_graph(ovo, variable_importance, f1_name=feature_column_name_1,
+                                        f2_name=feature_column_name_2,
                                         directed=directed)
         elif vis_type == VisualisationType.BAR_CHART:
             self.plot_barchart(ova)
         elif vis_type == VisualisationType.HEATMAP:
-            self.plot_heatmap(ovo, f1_name=feature_column_name_1, f2_name=feature_column_name_2, directed=directed)
+            self.plot_heatmap(ovo, variable_importance, f1_name=feature_column_name_1, f2_name=feature_column_name_2,
+                              directed=directed)
 
-    def plot_summary(self, ovo: pd.DataFrame, ova: Optional[pd.DataFrame] = None,
+    def plot_summary(self, ovo: pd.DataFrame, variable_importance: pd.DataFrame, ova: Optional[pd.DataFrame] = None,
                      f1_name: str = "Feature 1",
                      f2_name: str = "Feature 2",
                      directed: bool = False):
-=======
-            self.plot_summary(ovo, variable_importance, ova)
-        elif vis_type == VisualisationType.INTERACTION_GRAPH:
-            self.plot_interaction_graph(ovo, variable_importance)
-        elif vis_type == VisualisationType.BAR_CHART:
-            self.plot_barchart(ova)
-        elif vis_type == VisualisationType.HEATMAP:
-            self.plot_heatmap(ovo, variable_importance)
-
-    def plot_summary(self, ovo: pd.DataFrame, variable_importance: pd.DataFrame, ova: Optional[pd.DataFrame] = None):
->>>>>>> 2cb82e25
         nrows = 1 if ova is None else 2
         fig = plt.figure(figsize=(18, nrows * 6))
         gs = gridspec.GridSpec(nrows, 4, hspace=0.4, wspace=0.1)
         ax1 = fig.add_subplot(gs[0, :2])
         ax2 = fig.add_subplot(gs[0, 2:])
 
-<<<<<<< HEAD
-        self.plot_heatmap(ovo, ax1, f1_name, f2_name, directed=directed)
-        self.plot_interaction_graph(ovo, ax2, f1_name, f2_name, directed=directed)
-=======
-        self.plot_heatmap(ovo, variable_importance, ax1)
-        self.plot_interaction_graph(ovo, variable_importance, ax2)
->>>>>>> 2cb82e25
+        self.plot_heatmap(ovo, variable_importance, ax1, f1_name, f2_name, directed=directed)
+        self.plot_interaction_graph(ovo, variable_importance, ax2, f1_name, f2_name, directed=directed)
 
         if ova is not None:
             ax3 = fig.add_subplot(gs[1, 1:3])
@@ -85,8 +68,7 @@
 
         fig.suptitle(f"{self.method} summary")
 
-<<<<<<< HEAD
-    def plot_heatmap(self, ovo: pd.DataFrame, ax=None,
+    def plot_heatmap(self, ovo: pd.DataFrame, variable_importance: pd.DataFrame, ax=None,
                      f1_name: str = "Feature 1",
                      f2_name: str = "Feature 2", directed: bool = False):
 
@@ -96,13 +78,10 @@
             ovo_all_pairs = pd.concat([ovo, ovo_copy])
         else:
             ovo_all_pairs = ovo
-=======
-    def plot_heatmap(self, ovo: pd.DataFrame, variable_importance: pd.DataFrame, ax=None):
-        ovo_copy = ovo.copy()
-        ovo_copy["Feature 1"], ovo_copy["Feature 2"] = ovo_copy["Feature 2"], ovo_copy["Feature 1"]
-        var_imp_diag = self._variable_importance_diag(ovo, variable_importance)
-        ovo_all_pairs = pd.concat([ovo, ovo_copy, var_imp_diag])
->>>>>>> 2cb82e25
+
+        if variable_importance is not None:
+            var_imp_diag = self._variable_importance_diag(ovo, variable_importance, f1_name=f1_name, f2_name=f2_name)
+            ovo_all_pairs = pd.concat([ovo_all_pairs, var_imp_diag])
 
         if ax is not None:
             ax.set_title(self.vis_config.interaction_matrix.TITLE)
@@ -116,35 +95,25 @@
             ax=ax
         )
 
-<<<<<<< HEAD
-    def plot_interaction_graph(self, ovo: pd.DataFrame, ax=None, f1_name: str = "Feature 1",
+    def plot_interaction_graph(self, ovo: pd.DataFrame, variable_importance: pd.DataFrame, ax=None,
+                               f1_name: str = "Feature 1",
                                f2_name: str = "Feature 2", directed: bool = False):
-        config = self.vis_config.interaction_graph
-        ovo_relevant_interactions = ovo[abs(ovo[self.method]) > config.MIN_RELEVANT_INTERACTION]
-
-        G = nx.from_pandas_edgelist(ovo_relevant_interactions,
-                                    source=f1_name, target=f2_name, edge_attr=self.method,
-                                    create_using=nx.DiGraph() if directed else nx.Graph)
-        pos = nx.spring_layout(G, weight=self.method, iterations=300)
-=======
-    def plot_interaction_graph(self, ovo: pd.DataFrame, variable_importance: pd.DataFrame, ax=None):
-
         ovo_copy = ovo.copy()
         config = self.vis_config.interaction_graph
         ovo_copy.loc[ovo_copy[self.method] < config.MIN_RELEVANT_INTERACTION, self.method] = 0
         G = nx.from_pandas_edgelist(ovo_copy,
-                                    source="Feature 1", target="Feature 2", edge_attr=self.method)
+                                    source=f1_name, target=f2_name, edge_attr=self.method,
+                                    create_using=nx.DiGraph if directed else nx.Graph)
         pos = nx.spring_layout(G, k=4, weight=self.method, iterations=300)
->>>>>>> 2cb82e25
         nx.draw(
             G,
             pos,
             ax=ax,
             width=self._edge_widths(G),
             with_labels=True,
-            nodelist=variable_importance["Feature"],
+            nodelist=list(variable_importance["Feature"]) if variable_importance is not None else None,
             node_size=[config.NODE_SIZE * val / max(variable_importance["Value"]) for val in
-                       variable_importance["Value"]],
+                       variable_importance["Value"]] if variable_importance is not None else config.NODE_SIZE,
             font_size=config.FONT_SIZE,
             font_weight=config.FONT_WEIGHT,
             font_color=config.FONT_COLOR,
@@ -157,11 +126,7 @@
             G,
             pos,
             ax=ax,
-<<<<<<< HEAD
-            edge_labels=self._edge_labels(ovo_relevant_interactions, f1_name, f2_name),
-=======
-            edge_labels=self._edge_labels(ovo_copy),
->>>>>>> 2cb82e25
+            edge_labels=self._edge_labels(ovo_copy, f1_name, f2_name),
             font_color=config.FONT_COLOR,
             font_weight=config.FONT_WEIGHT,
         )
@@ -191,29 +156,24 @@
 
     def _edge_colors(self, G):
         return [
-             self.vis_config.interaction_graph.EDGE_COLOR_POS if elem > 0 else self.vis_config.interaction_graph.EDGE_COLOR_NEG
-             for elem in
-             nx.get_edge_attributes(G, self.method).values()]
+            self.vis_config.interaction_graph.EDGE_COLOR_POS if elem > 0 else self.vis_config.interaction_graph.EDGE_COLOR_NEG
+            for elem in
+            nx.get_edge_attributes(G, self.method).values()]
 
     def _edge_labels(self, ovo: pd.DataFrame, f1_name: str, f2_name: str):
         return {
-<<<<<<< HEAD
             (row[f1_name], row[f2_name]): round(row[self.method], 2)
-            for index, row in ovo.head(self.vis_config.interaction_graph.N_HIGHEST_WITH_LABELS).iterrows()
-        }
-=======
-            (row["Feature 1"], row["Feature 2"]): round(row[self.method], 2)
             for index, row in filter(lambda x: x[1][self.method] > 0,
                                      ovo.head(self.vis_config.interaction_graph.N_HIGHEST_WITH_LABELS).iterrows())
         }
 
-    def _variable_importance_diag(self, ovo, variable_importance: pd.DataFrame):
-        all_features = set(list(ovo["Feature 1"]) + list(ovo["Feature 2"]))
-        var_imp_diag = pd.DataFrame.from_records([{"Feature 1": f,
-                                                   "Feature 2": f,
+    def _variable_importance_diag(self, ovo, variable_importance: pd.DataFrame, f1_name: str = "Feature 1",
+                                  f2_name: str = "Feature 2"):
+        all_features = set(list(ovo[f1_name]) + list(ovo[f2_name]))
+        var_imp_diag = pd.DataFrame.from_records([{f1_name: f,
+                                                   f2_name: f,
                                                    self.method:
                                                        variable_importance[variable_importance["Feature"] == f][
                                                            "Value"].values[0]}
                                                   for f in all_features])
-        return var_imp_diag
->>>>>>> 2cb82e25
+        return var_imp_diag