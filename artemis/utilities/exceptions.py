--- conflicted
+++ resolved
@@ -24,7 +24,6 @@
         self.model_class = model_class
         self.package = package
         super().__init__(
-<<<<<<< HEAD
             f"Model of class {self.model_class} from the {self.package} package is not supported"
         )
 
@@ -34,9 +33,6 @@
         self.metric = metric
         self.package = package
         super().__init__(f"Metric {self.metric} is not supported for model from the {self.package} package")
-=======
-            f"Model of class {self.model_class} from package {self.package} is not supported"
-        )
 
 
 class FeatureImportanceWithoutInteractionException(Exception):
@@ -47,5 +43,4 @@
         super().__init__(
             f"Feature importance method {self.feature_importance} can be only " +
             f"calculated together with its {self.feature_interaction} counterpart. "
-        )
->>>>>>> 251d3a09
+        )