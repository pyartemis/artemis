--- conflicted
+++ resolved
@@ -1,10 +1,7 @@
-<<<<<<< HEAD
 import math
 import random
-from typing import List
-=======
 from typing import List, Dict, Callable
->>>>>>> fb807359
+
 
 import numpy as np
 import pandas as pd
@@ -44,12 +41,6 @@
     return x - np.mean(x)
 
 
-<<<<<<< HEAD
-def point_left_side_circle(x, y, r):
-    alpha = math.pi * random.random() + math.pi / 2
-
-    return r * math.cos(alpha) + x, r * math.sin(alpha) + y
-=======
 def partial_dependence_value(df: pd.DataFrame, change_dict: Dict, predict_function: Callable) -> ndarray:
     assert all(column in df.columns for column in change_dict.keys())
     df_changed = df.assign(**change_dict)
@@ -61,4 +52,7 @@
     features_set = set(features)
 
     return features_set.intersection(numerical_cols_set), features_set.difference(numerical_cols_set)
->>>>>>> fb807359
+    
+def point_left_side_circle(x, y, r):
+    alpha = math.pi * random.random() + math.pi / 2
+    return r * math.cos(alpha) + x, r * math.sin(alpha) + y