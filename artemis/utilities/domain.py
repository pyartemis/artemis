--- conflicted
+++ resolved
@@ -35,14 +35,7 @@
     REGRESSION: str = "regression"
     CLASSIFICATION: str = "classification"
 
-
 @dataclass
-<<<<<<< HEAD
-class CorrelationMethod:
-    PEARSON: str = "pearson"
-    KENDALL: str = "kendall"
-    SPEARMAN: str = "spearman"
-=======
 class ProgressInfoLog:
     CALC_OVO: str = (
         f"Calculating {InteractionCalculationStrategy.ONE_VS_ONE} interactions"
@@ -51,4 +44,9 @@
         f"Calculating {InteractionCalculationStrategy.ONE_VS_ALL} interactions"
     )
     CALC_VAR_IMP: str = "Calculating variable importance"
->>>>>>> fb807359
+
+@dataclass
+class CorrelationMethod:
+    PEARSON: str = "pearson"
+    KENDALL: str = "kendall"
+    SPEARMAN: str = "spearman"