import random

import pandas as pd
from sklearn.datasets import fetch_california_housing
from sklearn.ensemble import RandomForestRegressor
from xgboost import XGBRegressor
from lightgbm import LGBMRegressor

CALIFORNIA_SUBSET = ["Longitude", "Latitude", "MedInc", "AveRooms"]
SAMPLE_SIZE = 5
N_REPEAT = 3
N = 100


def california_housing_random_forest(max_depth: int = 6):
    california = fetch_california_housing()
    X = pd.DataFrame(california.data, columns=california.feature_names)
    y = california.target
<<<<<<< HEAD
    model = RandomForestRegressor(n_estimators=10, max_depth=10).fit(X, y)
=======
    model = RandomForestRegressor(max_depth=max_depth).fit(X, y)

>>>>>>> 251d3a09
    return model, X, y

def california_housing_boosting_models():
    california = fetch_california_housing()
    X = pd.DataFrame(california.data, columns=california.feature_names)
    y = california.target
    model_xgb = XGBRegressor(n_estimators=10, max_depth=4).fit(X, y)
    model_lgbm = LGBMRegressor(n_estimators=10, max_depth=4).fit(X, y)
    model_xgb_bis = XGBRegressor(n_estimators=40, max_depth=8).fit(X.iloc[:,:3], y)
    model_lgbm_bis = LGBMRegressor(n_estimators=40, max_depth=8).fit(X.iloc[:,:3], y)
    return model_xgb, model_lgbm, model_xgb_bis, model_lgbm_bis, X, y


def toy_input():
    target = list(range(N))
    X = pd.DataFrame(
        {
            "important_feature": target,
            "noise_feature": [1 for _ in range(N)]
        }
    )
    y = target
    model = RandomForestRegressor().fit(X, y)

    return model, X, y


def has_decreasing_order(vals):
    return all(earlier >= later for earlier, later in zip(vals, vals[1:]))<|MERGE_RESOLUTION|>--- conflicted
+++ resolved
@@ -12,16 +12,11 @@
 N = 100
 
 
-def california_housing_random_forest(max_depth: int = 6):
+def california_housing_random_forest(max_depth: int = 6, n_estimators: int = 25):
     california = fetch_california_housing()
     X = pd.DataFrame(california.data, columns=california.feature_names)
     y = california.target
-<<<<<<< HEAD
-    model = RandomForestRegressor(n_estimators=10, max_depth=10).fit(X, y)
-=======
-    model = RandomForestRegressor(max_depth=max_depth).fit(X, y)
-
->>>>>>> 251d3a09
+    model = RandomForestRegressor(max_depth=max_depth, n_estimators=n_estimators).fit(X, y)
     return model, X, y
 
 def california_housing_boosting_models():
